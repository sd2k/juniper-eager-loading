# Change Log

All user visible changes to this project will be documented in this file.
This project adheres to [Semantic Versioning](http://semver.org/), as described
for Rust libraries in [RFC #1105](https://github.com/rust-lang/rfcs/blob/master/text/1105-api-evolution.md)

## Unreleased

### Added

N/A

### Changed

N/A

### Removed

N/A

### Fixed

<<<<<<< HEAD
* Fixed spelling mistake in `eager_load_all_children` (from `eager_load_all_chilren`).
=======
* Previously, using mixed ID types between parent and child types would not compile. This now actually works.
>>>>>>> 92994881

## [0.1.1]

### Added

* Support for optional foreign keys when using `HasMany` by using the `foreign_key_optional` attribute.

## [0.1.0]

Initial release.

[0.1.1]: https://github.com/davidpdrsn/juniper-eager-loading/compare/0.1.0...0.1.1<|MERGE_RESOLUTION|>--- conflicted
+++ resolved
@@ -20,11 +20,8 @@
 
 ### Fixed
 
-<<<<<<< HEAD
 * Fixed spelling mistake in `eager_load_all_children` (from `eager_load_all_chilren`).
-=======
 * Previously, using mixed ID types between parent and child types would not compile. This now actually works.
->>>>>>> 92994881
 
 ## [0.1.1]
 
