--- conflicted
+++ resolved
@@ -886,17 +886,12 @@
 ///         EagerLoadingContextUserForCountry,
 ///     > for User
 /// {
-<<<<<<< HEAD
-///     type ChildId = Option<Self::Id>;
 ///     type FieldArguments = ();
 ///
-///     fn child_ids(
-=======
 ///     fn load_children(
->>>>>>> d93aecc9
 ///         models: &[Self::Model],
+///         field_args: &Self::FieldArguments,
 ///         db: &Self::Connection,
-///         field_args: &Self::FieldArguments,
 ///     ) -> Result<
 ///         LoadChildrenOutput<<Country as juniper_eager_loading::GraphqlNodeForModel>::Model>,
 ///         Self::Error,
@@ -908,36 +903,18 @@
 ///             .collect::<Vec<_>>();
 ///         let ids = juniper_eager_loading::unique(ids);
 ///
-<<<<<<< HEAD
-///     fn load_children(
-///         ids: &[Self::ChildId],
-///         db: &Self::Connection,
-///         field_args: &Self::FieldArguments,
-///     ) -> Result<Vec<<Country as GraphqlNodeForModel>::Model>, Self::Error> {
-///         let ids = ids
-///             .into_iter()
-///             .filter_map(|id| id.as_ref())
-///             .cloned()
-///             .collect::<Vec<_>>();
-///         let ids = juniper_eager_loading::unique(ids);
-///         <
-///             <Country as GraphqlNodeForModel>::Model as
-///                 juniper_eager_loading::LoadFrom<Self::Id, Self::FieldArguments>
-///         >::load(&ids, field_args, db)
-///     }
-///
-///     fn is_child_of(node: &Self, child: &(Country, &()), field_args: &Self::FieldArguments) -> bool {
-///         node.user.country_id == Some((child.0).country.id)
-=======
 ///         let children = <
 ///             <Country as GraphqlNodeForModel>::Model as juniper_eager_loading::LoadFrom<Self::Id>
-///         >::load(&ids, db)?;
+///         >::load(&ids, field_args, db)?;
 ///
 ///         Ok(juniper_eager_loading::LoadChildrenOutput::ChildModels(children))
->>>>>>> d93aecc9
 ///     }
 ///
-///     fn is_child_of(node: &Self, child: &Country, _join_model: &()) -> bool {
+///     fn is_child_of(
+///         node: &Self,
+///         child: &Country,
+///         _join_model: &(), _field_args: &Self::FieldArguments,
+///     ) -> bool {
 ///         node.user.country_id == Some(child.country.id)
 ///     }
 ///
@@ -1020,45 +997,23 @@
         + Clone,
     JoinModel: 'static + Clone + ?Sized,
 {
-<<<<<<< HEAD
-    /// The id type the child uses. This will be different for the different [association types][].
-    ///
-    /// [association types]: /#associations
-    type ChildId: Hash + Eq;
-
     type FieldArguments;
 
-    /// Given a list of models, load either the list of child ids or child models associated.
-    fn child_ids(
-        models: &[Self::Model],
-        db: &Self::Connection,
-        field_args: &Self::FieldArguments,
-    ) -> Result<LoadResult<Self::ChildId, (Child::Model, JoinModel)>, Self::Error>;
-
-    /// Load a list of children from a list of ids.
-=======
-    /// Load a list of children from a list of models.
->>>>>>> d93aecc9
     fn load_children(
         models: &[Self::Model],
+        field_args: &Self::FieldArguments,
         db: &Self::Connection,
-<<<<<<< HEAD
-        field_args: &Self::FieldArguments,
-    ) -> Result<Vec<Child::Model>, Self::Error>;
-
-    /// Does this parent and this child belong together?
-    fn is_child_of(parent: &Self, child: &(Child, &JoinModel), field_args: &Self::FieldArguments) -> bool;
-
-    /// Store the loaded child on the association.
-    fn loaded_child(node: &mut Self, child: Child);
-=======
     ) -> Result<LoadChildrenOutput<Child::Model, JoinModel>, Self::Error>;
 
     /// Does this parent and this child belong together?
     ///
     /// The `join_model` is only used for `HasManyThrough` associations.
-    fn is_child_of(parent: &Self, child: &Child, join_model: &JoinModel) -> bool;
->>>>>>> d93aecc9
+    fn is_child_of(
+        parent: &Self,
+        child: &Child,
+        join_model: &JoinModel,
+        field_args: &Self::FieldArguments,
+    ) -> bool;
 
     /// Return the particular association type.
     ///
@@ -1080,20 +1035,11 @@
         trail: &QueryTrail<'look_ahead, Child, Walked>,
         field_args: &Self::FieldArguments,
     ) -> Result<(), Self::Error> {
-<<<<<<< HEAD
-        let child_models = match Self::child_ids(models, db, field_args)? {
-            LoadResult::Ids(child_ids) => {
-                assert!(same_type::<JoinModel, ()>());
-
-                let loaded_models = Self::load_children(&child_ids, db, field_args)?;
-                loaded_models
-=======
-        let child_models = match Self::load_children(models, db)? {
+        let child_models = match Self::load_children(models, field_args, db)? {
             LoadChildrenOutput::ChildModels(child_models) => {
                 assert!(same_type::<JoinModel, ()>());
 
                 child_models
->>>>>>> d93aecc9
                     .into_iter()
                     .map(|model| {
                         #[allow(unsafe_code)]
@@ -1147,11 +1093,9 @@
         for node in nodes {
             let matching_children = children
                 .iter()
-<<<<<<< HEAD
-                .filter(|child_model| Self::is_child_of(node, child_model, field_args))
-=======
-                .filter(|child_model| Self::is_child_of(node, &child_model.0, &child_model.1))
->>>>>>> d93aecc9
+                .filter(|child_model| {
+                    Self::is_child_of(node, &child_model.0, &child_model.1, field_args)
+                })
                 .cloned()
                 .collect::<Vec<_>>();
 
